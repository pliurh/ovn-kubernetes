package hcsshim

import (
	"context"
	"io"
	"time"

	"github.com/Microsoft/hcsshim/internal/hcs"
)

// ContainerError is an error encountered in HCS
type process struct {
	p *hcs.Process
}

// Pid returns the process ID of the process within the container.
func (process *process) Pid() int {
	return process.p.Pid()
}

// Kill signals the process to terminate but does not wait for it to finish terminating.
func (process *process) Kill() error {
<<<<<<< HEAD
	found, err := process.p.Kill(context.Background())
	if err != nil {
		return convertProcessError(err, process)
	}
	if !found {
		return &ProcessError{Process: process, Err: ErrElementNotFound, Operation: "hcsshim::Process::Kill"}
	}
	return nil
=======
	return convertProcessError(process.p.Kill(), process)
>>>>>>> e8a701b1
}

// Wait waits for the process to exit.
func (process *process) Wait() error {
	return convertProcessError(process.p.Wait(), process)
}

// WaitTimeout waits for the process to exit or the duration to elapse. It returns
// false if timeout occurs.
func (process *process) WaitTimeout(timeout time.Duration) error {
	return convertProcessError(process.p.WaitTimeout(timeout), process)
}

// ExitCode returns the exit code of the process. The process must have
// already terminated.
func (process *process) ExitCode() (int, error) {
	code, err := process.p.ExitCode()
	if err != nil {
		err = convertProcessError(err, process)
	}
	return code, err
}

// ResizeConsole resizes the console of the process.
func (process *process) ResizeConsole(width, height uint16) error {
	return convertProcessError(process.p.ResizeConsole(context.Background(), width, height), process)
}

// Stdio returns the stdin, stdout, and stderr pipes, respectively. Closing
// these pipes does not close the underlying pipes; it should be possible to
// call this multiple times to get multiple interfaces.
func (process *process) Stdio() (io.WriteCloser, io.ReadCloser, io.ReadCloser, error) {
	stdin, stdout, stderr, err := process.p.Stdio()
	if err != nil {
		err = convertProcessError(err, process)
	}
	return stdin, stdout, stderr, err
}

// CloseStdin closes the write side of the stdin pipe so that the process is
// notified on the read side that there is no more data in stdin.
func (process *process) CloseStdin() error {
	return convertProcessError(process.p.CloseStdin(context.Background()), process)
}

// Close cleans up any state associated with the process but does not kill
// or wait on it.
func (process *process) Close() error {
	return convertProcessError(process.p.Close(), process)
}<|MERGE_RESOLUTION|>--- conflicted
+++ resolved
@@ -1,7 +1,6 @@
 package hcsshim
 
 import (
-	"context"
 	"io"
 	"time"
 
@@ -20,18 +19,7 @@
 
 // Kill signals the process to terminate but does not wait for it to finish terminating.
 func (process *process) Kill() error {
-<<<<<<< HEAD
-	found, err := process.p.Kill(context.Background())
-	if err != nil {
-		return convertProcessError(err, process)
-	}
-	if !found {
-		return &ProcessError{Process: process, Err: ErrElementNotFound, Operation: "hcsshim::Process::Kill"}
-	}
-	return nil
-=======
 	return convertProcessError(process.p.Kill(), process)
->>>>>>> e8a701b1
 }
 
 // Wait waits for the process to exit.
@@ -57,7 +45,7 @@
 
 // ResizeConsole resizes the console of the process.
 func (process *process) ResizeConsole(width, height uint16) error {
-	return convertProcessError(process.p.ResizeConsole(context.Background(), width, height), process)
+	return convertProcessError(process.p.ResizeConsole(width, height), process)
 }
 
 // Stdio returns the stdin, stdout, and stderr pipes, respectively. Closing
@@ -74,7 +62,7 @@
 // CloseStdin closes the write side of the stdin pipe so that the process is
 // notified on the read side that there is no more data in stdin.
 func (process *process) CloseStdin() error {
-	return convertProcessError(process.p.CloseStdin(context.Background()), process)
+	return convertProcessError(process.p.CloseStdin(), process)
 }
 
 // Close cleans up any state associated with the process but does not kill
