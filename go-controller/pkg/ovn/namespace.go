--- conflicted
+++ resolved
@@ -8,10 +8,7 @@
 	"time"
 
 	"github.com/ovn-org/libovsdb/ovsdb"
-<<<<<<< HEAD
 	hotypes "github.com/ovn-org/ovn-kubernetes/go-controller/hybrid-overlay/pkg/types"
-=======
->>>>>>> e3ef6c09
 	"github.com/ovn-org/ovn-kubernetes/go-controller/pkg/config"
 	addressset "github.com/ovn-org/ovn-kubernetes/go-controller/pkg/ovn/address_set"
 	"github.com/ovn-org/ovn-kubernetes/go-controller/pkg/util"
@@ -107,36 +104,21 @@
 
 // addPodToNamespace returns pod's routing gateway info and the ops needed
 // to add pod's IP to the namespace's address set.
-<<<<<<< HEAD
 func (oc *Controller) addPodToNamespace(ns string, ips []*net.IPNet) (*gatewayInfo, map[string]gatewayInfo, net.IP, []ovsdb.Operation, error) {
-=======
-func (oc *Controller) addPodToNamespace(ns string, ips []*net.IPNet) (*gatewayInfo, map[string]gatewayInfo, []ovsdb.Operation, error) {
->>>>>>> e3ef6c09
 	var ops []ovsdb.Operation
 	var err error
 	nsInfo, nsUnlock, err := oc.ensureNamespaceLocked(ns, true, nil)
 	if err != nil {
-<<<<<<< HEAD
 		return nil, nil, nil, nil, fmt.Errorf("failed to ensure namespace locked: %v", err)
-=======
-		return nil, nil, nil, fmt.Errorf("failed to ensure namespace locked: %v", err)
->>>>>>> e3ef6c09
 	}
 
 	defer nsUnlock()
 
 	if ops, err = nsInfo.addressSet.AddIPsReturnOps(createIPAddressSlice(ips)); err != nil {
-<<<<<<< HEAD
 		return nil, nil, nil, nil, err
 	}
 
 	return oc.getRoutingExternalGWs(nsInfo), oc.getRoutingPodGWs(nsInfo), nsInfo.hybridOverlayExternalGW, ops, nil
-=======
-		return nil, nil, nil, err
-	}
-
-	return oc.getRoutingExternalGWs(nsInfo), oc.getRoutingPodGWs(nsInfo), ops, nil
->>>>>>> e3ef6c09
 }
 
 func (oc *Controller) deletePodFromNamespace(ns string, portInfo *lpInfo) ([]ovsdb.Operation, error) {
