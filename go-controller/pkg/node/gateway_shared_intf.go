--- conflicted
+++ resolved
@@ -765,13 +765,9 @@
 	endpointsAddress := make([]string, 0)
 	for _, endpoint := range endpointSlice.Endpoints {
 		if isEndpointReady(endpoint) {
-<<<<<<< HEAD
-			endpointsAddress = append(endpointsAddress, endpoint.Addresses...)
-=======
 			for _, ip := range endpoint.Addresses {
 				endpointsAddress = append(endpointsAddress, utilnet.ParseIPSloppy(ip).String())
 			}
->>>>>>> 69241a16
 		}
 	}
 	return endpointsAddress
