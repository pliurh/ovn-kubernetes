package node

import (
	"fmt"
	"net"
	"os"
	"strings"

	"k8s.io/klog/v2"
	utilnet "k8s.io/utils/net"

	"github.com/ovn-org/ovn-kubernetes/go-controller/pkg/config"
	"github.com/ovn-org/ovn-kubernetes/go-controller/pkg/kube"
	"github.com/ovn-org/ovn-kubernetes/go-controller/pkg/types"
	util "github.com/ovn-org/ovn-kubernetes/go-controller/pkg/util"
)

// bridgedGatewayNodeSetup makes the bridge's MAC address permanent (if needed), sets up
// the physical network name mappings for the bridge, and returns an ifaceID
// created from the bridge name and the node name
func bridgedGatewayNodeSetup(nodeName, bridgeName, bridgeInterface, physicalNetworkName string,
	syncBridgeMAC bool) (string, net.HardwareAddr, error) {
	// A OVS bridge's mac address can change when ports are added to it.
	// We cannot let that happen, so make the bridge mac address permanent.
	macAddress, err := util.GetOVSPortMACAddress(bridgeInterface)
	if err != nil {
		return "", nil, err
	}
	if syncBridgeMAC {
		var err error

		stdout, stderr, err := util.RunOVSVsctl("set", "bridge",
			bridgeName, "other-config:hwaddr="+macAddress.String())
		if err != nil {
			return "", nil, fmt.Errorf("failed to set bridge, stdout: %q, stderr: %q, "+
				"error: %v", stdout, stderr, err)
		}
	}

	// ovn-bridge-mappings maps a physical network name to a local ovs bridge
	// that provides connectivity to that network. It is in the form of physnet1:br1,physnet2:br2.
	// Note that there may be multiple ovs bridge mappings, be sure not to override
	// the mappings for the other physical network
	stdout, stderr, err := util.RunOVSVsctl("--if-exists", "get", "Open_vSwitch", ".",
		"external_ids:ovn-bridge-mappings")
	if err != nil {
		return "", nil, fmt.Errorf("failed to get ovn-bridge-mappings stderr:%s (%v)", stderr, err)
	}
	// skip the existing mapping setting for the specified physicalNetworkName
	mapString := ""
	bridgeMappings := strings.Split(stdout, ",")
	for _, bridgeMapping := range bridgeMappings {
		m := strings.Split(bridgeMapping, ":")
		if network := m[0]; network != physicalNetworkName {
			if len(mapString) != 0 {
				mapString += ","
			}
			mapString += bridgeMapping
		}
	}
	if len(mapString) != 0 {
		mapString += ","
	}
	mapString += physicalNetworkName + ":" + bridgeName

	_, stderr, err = util.RunOVSVsctl("set", "Open_vSwitch", ".",
		fmt.Sprintf("external_ids:ovn-bridge-mappings=%s", mapString))
	if err != nil {
		return "", nil, fmt.Errorf("failed to set ovn-bridge-mappings for ovs bridge %s"+
			", stderr:%s (%v)", bridgeName, stderr, err)
	}

	ifaceID := bridgeName + "_" + nodeName
	return ifaceID, macAddress, nil
}

// getNetworkInterfaceIPAddresses returns the IP addresses for the network interface 'iface'.
func getNetworkInterfaceIPAddresses(iface string) ([]*net.IPNet, error) {
	allIPs, err := util.GetNetworkInterfaceIPs(iface)
	if err != nil {
		return nil, fmt.Errorf("could not find IP addresses: %v", err)
	}

	var ips []*net.IPNet
	var foundIPv4 bool
	var foundIPv6 bool
	for _, ip := range allIPs {
		if utilnet.IsIPv6CIDR(ip) {
			if config.IPv6Mode && !foundIPv6 {
				// For IPv6 addresses with 128 prefix, let's try to find an appropriate subnet
				// in the routing table
				subnetIP, err := util.GetIPv6OnSubnet(iface, ip)
				if err != nil {
					return nil, fmt.Errorf("could not find IPv6 address on subnet: %v", err)
				}
				ips = append(ips, subnetIP)
				foundIPv6 = true
			}
		} else if config.IPv4Mode && !foundIPv4 {
			ips = append(ips, ip)
			foundIPv4 = true
		}
	}
	if config.IPv4Mode && !foundIPv4 {
		return nil, fmt.Errorf("failed to find IPv4 address on interface %s", iface)
	} else if config.IPv6Mode && !foundIPv6 {
		return nil, fmt.Errorf("failed to find IPv6 address on interface %s", iface)
	}
	return ips, nil
}

func getGatewayNextHops() ([]net.IP, string, error) {
	var gatewayNextHops []net.IP
	var needIPv4NextHop bool
	var needIPv6NextHop bool

	if config.IPv4Mode {
		needIPv4NextHop = true
	}
	if config.IPv6Mode {
		needIPv6NextHop = true
	}

	// FIXME DUAL-STACK: config.Gateway.NextHop should be a slice of nexthops
	if config.Gateway.NextHop != "" {
		// Parse NextHop to make sure it is valid before using. Return error if not valid.
		nextHop := net.ParseIP(config.Gateway.NextHop)
		if nextHop == nil {
			return nil, "", fmt.Errorf("failed to parse configured next-hop: %s", config.Gateway.NextHop)
		}
		if config.IPv4Mode && !utilnet.IsIPv6(nextHop) {
			gatewayNextHops = append(gatewayNextHops, nextHop)
			needIPv4NextHop = false
		}
		if config.IPv6Mode && utilnet.IsIPv6(nextHop) {
			gatewayNextHops = append(gatewayNextHops, nextHop)
			needIPv6NextHop = false
		}
	}
	gatewayIntf := config.Gateway.Interface
	if needIPv4NextHop || needIPv6NextHop || gatewayIntf == "" {
		defaultGatewayIntf, defaultGatewayNextHops, err := getDefaultGatewayInterfaceDetails()
		if err != nil {
			return nil, "", err
		}
		if needIPv4NextHop || needIPv6NextHop {
			for _, defaultGatewayNextHop := range defaultGatewayNextHops {
				if needIPv4NextHop && !utilnet.IsIPv6(defaultGatewayNextHop) {
					gatewayNextHops = append(gatewayNextHops, defaultGatewayNextHop)
					needIPv4NextHop = false
				} else if needIPv6NextHop && utilnet.IsIPv6(defaultGatewayNextHop) {
					gatewayNextHops = append(gatewayNextHops, defaultGatewayNextHop)
					needIPv6NextHop = false
				}
			}
			if needIPv4NextHop || needIPv6NextHop {
				return nil, "", fmt.Errorf("failed to get next-hop: IPv4=%v IPv6=%v", needIPv4NextHop, needIPv6NextHop)
			}
		}
		if gatewayIntf == "" {
			gatewayIntf = defaultGatewayIntf
		}
	}
	return gatewayNextHops, gatewayIntf, nil
}

// getSmartNICHostPrimaryIPAddresses returns the smart-nic host IP/Network based on K8s Node IP
// and Smart-NIC IP subnet overriden by config config.Gateway.RouterSubnet
func getSmartNICHostPrimaryIPAddresses(k8sNodeIP net.IP, ifAddrs []*net.IPNet) ([]*net.IPNet, error) {
	// Note(adrianc): No Dual-Stack support at this point as we rely on k8s node IP to derive gateway information
	// for each node.
	var gwIps []*net.IPNet
	isIPv4 := utilnet.IsIPv4(k8sNodeIP)

	// override subnet mask via config
	if config.Gateway.RouterSubnet != "" {
		_, addr, err := net.ParseCIDR(config.Gateway.RouterSubnet)
		if err != nil {
			return nil, err
		}
		if utilnet.IsIPv4CIDR(addr) != isIPv4 {
			return nil, fmt.Errorf("unexpected gateway router subnet provided (%s). "+
				"does not match Node IP address format", config.Gateway.RouterSubnet)
		}
		if !addr.Contains(k8sNodeIP) {
			return nil, fmt.Errorf("unexpected gateway router subnet provided (%s). "+
				"subnet does not contain Node IP address (%s)", config.Gateway.RouterSubnet, k8sNodeIP)
		}
		addr.IP = k8sNodeIP
		gwIps = append(gwIps, addr)
	} else {
		// Assume Host and Smart-NIC share the same subnet
		// in this case just update the matching IPNet with the Host's IP address
		for _, addr := range ifAddrs {
			if utilnet.IsIPv4CIDR(addr) != isIPv4 {
				continue
			}
			// expect k8s Node IP to be contained in the given subnet
			if !addr.Contains(k8sNodeIP) {
				continue
			}
			newAddr := *addr
			newAddr.IP = k8sNodeIP
			gwIps = append(gwIps, &newAddr)
		}
		if len(gwIps) == 0 {
			return nil, fmt.Errorf("could not find subnet on Smart-NIC matching node IP %s", k8sNodeIP)
		}
	}
	return gwIps, nil
}

// getInterfaceByIP retrieves Interface that has `ip` assigned to it
func getInterfaceByIP(ip net.IP) (string, error) {
	links, err := util.GetNetLinkOps().LinkList()
	if err != nil {
		return "", fmt.Errorf("failed to list network devices in the system. %v", err)
	}

	for _, link := range links {
		ips, err := util.GetNetworkInterfaceIPs(link.Attrs().Name)
		if err != nil {
			return "", err
		}
		for _, netdevIp := range ips {
			if netdevIp.Contains(ip) {
				return link.Attrs().Name, nil
			}
		}
	}
	return "", fmt.Errorf("failed to find network interface with IP: %s", ip)
}

// configureSvcRouteViaInterface routes svc traffic through the provided interface
func configureSvcRouteViaInterface(iface string, gwIPs []net.IP) error {
	link, err := util.LinkSetUp(iface)
	if err != nil {
		return fmt.Errorf("unable to get link for %s, error: %v", iface, err)
	}

	for _, subnet := range config.Kubernetes.ServiceCIDRs {
		gwIP, err := util.MatchIPFamily(utilnet.IsIPv6CIDR(subnet), gwIPs)
		if err != nil {
			return fmt.Errorf("unable to find gateway IP for subnet: %v, found IPs: %v", subnet, gwIPs)
		}
		err = util.LinkRoutesAdd(link, gwIP[0], []*net.IPNet{subnet}, config.Default.MTU)
		if err != nil && !os.IsExist(err) {
			return fmt.Errorf("unable to add route for service via %s, error: %v", iface, err)
		}
	}
	return nil
}

func (n *OvnNode) initGateway(subnets []*net.IPNet, nodeAnnotator kube.Annotator,
	waiter *startupWaiter, managementPortConfig *managementPortConfig, kubeNodeIP net.IP) error {
	klog.Info("Initializing Gateway Functionality")
	var err error
	var ifAddrs []*net.IPNet

	var loadBalancerHealthChecker *loadBalancerHealthChecker
	var portClaimWatcher *portClaimWatcher

	if config.Gateway.NodeportEnable && config.OvnKubeNode.Mode == types.NodeModeFull {
		loadBalancerHealthChecker = newLoadBalancerHealthChecker(n.name)
		portClaimWatcher, err = newPortClaimWatcher(n.recorder)
		if err != nil {
			return err
		}
	}

	gatewayNextHops, gatewayIntf, err := getGatewayNextHops()
	if err != nil {
		return err
	}

	egressGWInterface := ""
	if config.Gateway.EgressGWInterface != "" {
		egressGWInterface = interfaceForEXGW(config.Gateway.EgressGWInterface)
	}

	ifAddrs, err = getNetworkInterfaceIPAddresses(gatewayIntf)
	if err != nil {
		return err
	}

	// For smart-NIC need to use the host IP addr which currently is assumed to be K8s Node cluster
	// internal IP address.
	if config.OvnKubeNode.Mode == types.NodeModeSmartNIC {
		ifAddrs, err = getSmartNICHostPrimaryIPAddresses(kubeNodeIP, ifAddrs)
		if err != nil {
			return err
		}
	}

	v4IfAddr, _ := util.MatchIPNetFamily(false, ifAddrs)
	v6IfAddr, _ := util.MatchIPNetFamily(true, ifAddrs)

	if err := util.SetNodePrimaryIfAddr(nodeAnnotator, v4IfAddr, v6IfAddr); err != nil {
		klog.Errorf("Unable to set primary IP net label on node, err: %v", err)
	}

	var gw *gateway
	switch config.Gateway.Mode {
	case config.GatewayModeLocal:
		klog.Info("Preparing Local Gateway")
		gw, err = newLocalGateway(n.name, subnets, gatewayNextHops, gatewayIntf, nodeAnnotator, n.recorder, managementPortConfig)
	case config.GatewayModeShared:
		klog.Info("Preparing Shared Gateway")
<<<<<<< HEAD
		gw, err = newSharedGateway(n.name, subnets, gatewayNextHops, gatewayIntf, egressGWInterface, nodeAnnotator,
=======
		gw, err = newSharedGateway(n.name, subnets, gatewayNextHops, gatewayIntf, egressGWInterface, ifAddrs, nodeAnnotator, n.Kube,
>>>>>>> f0d82ea9
			managementPortConfig, n.watchFactory)
	case config.GatewayModeDisabled:
		var chassisID string
		klog.Info("Gateway Mode is disabled")
		gw = &gateway{
			initFunc:  func() error { return nil },
			readyFunc: func() (bool, error) { return true, nil },
		}
		chassisID, err = util.GetNodeChassisID()
		if err != nil {
			return err
		}
		err = util.SetL3GatewayConfig(nodeAnnotator, &util.L3GatewayConfig{
			Mode:      config.GatewayModeDisabled,
			ChassisID: chassisID,
		})
	}
	if err != nil {
		return err
	}
	// a golang interface has two values <type, value>. an interface is nil if both type and
	// value is nil. so, you cannot directly set the value to an interface and later check if
	// value was nil by comparing the interface to nil. this is because if the value is `nil`,
	// then the interface will still hold the type of the value being set.

	if loadBalancerHealthChecker != nil {
		gw.loadBalancerHealthChecker = loadBalancerHealthChecker
	}
	if portClaimWatcher != nil {
		gw.portClaimWatcher = portClaimWatcher
	}
	initGw := func() error {
		return gw.Init(n.watchFactory)
	}

	waiter.AddWait(gw.readyFunc, initGw)
	n.gateway = gw

	return n.validateGatewayMTU(gatewayIntf)
}

// interfaceForEXGW takes the interface requested to act as exgw bridge
// and returns the name of the bridge if exists, or the interface itself
// if the bridge needs to be created. In this last scenario, bridgeForInterface
// will create the bridge.
func interfaceForEXGW(intfName string) string {
	if _, _, err := util.RunOVSVsctl("br-exists", intfName); err == nil {
		// It's a bridge
		return intfName
	}

	bridge := util.GetBridgeName(intfName)
	if _, _, err := util.RunOVSVsctl("br-exists", bridge); err == nil {
		// not a bridge, but the corresponding bridge was already created
		return bridge
	}
	return intfName
}

func (n *OvnNode) initGatewaySmartNicHost(kubeNodeIP net.IP) error {
	// A smart NIC host gateway is complementary to the shared gateway running
	// on the Smart-NIC embedded CPU. it performs some initializations and
	// watch on services for iptable rule updates and run a loadBalancerHealth checker
	// Note: all K8s Node related annotations are handled from Smart-NIC.
	klog.Info("Initializing Shared Gateway Functionality on Smart-NIC host")
	var err error

	// Force gateway interface to be the interface associated with kubeNodeIP
	gwIntf, err := getInterfaceByIP(kubeNodeIP)
	if err != nil {
		return err
	}
	config.Gateway.Interface = gwIntf

	gatewayNextHops, gatewayIntf, err := getGatewayNextHops()
	if err != nil {
		return err
	}

	err = addMasqueradeRoute(gatewayIntf, gatewayNextHops)
	if err != nil {
		return err
	}

	err = configureSvcRouteViaInterface(gatewayIntf, gatewayNextHops)
	if err != nil {
		return err
	}

	gw := &gateway{
		initFunc:  func() error { return nil },
		readyFunc: func() (bool, error) { return true, nil },
	}

	// TODO(adrianc): revisit if support for nodeIPManager is needed.

	if config.Gateway.NodeportEnable {
		if err := initSharedGatewayIPTables(); err != nil {
			return err
		}
		gw.nodePortWatcherIptables = newNodePortWatcherIptables()
		gw.loadBalancerHealthChecker = newLoadBalancerHealthChecker(n.name)
		portClaimWatcher, err := newPortClaimWatcher(n.recorder)
		if err != nil {
			return err
		}
		gw.portClaimWatcher = portClaimWatcher
	}

	err = gw.Init(n.watchFactory)
	n.gateway = gw
	return err
}

// CleanupClusterNode cleans up OVS resources on the k8s node on ovnkube-node daemonset deletion.
// This is going to be a best effort cleanup.
func CleanupClusterNode(name string) error {
	var err error

	klog.V(5).Infof("Cleaning up gateway resources on node: %q", name)
	if config.Gateway.Mode == config.GatewayModeLocal || config.Gateway.Mode == config.GatewayModeShared {
		err = cleanupLocalnetGateway(types.LocalNetworkName)
		if err != nil {
			klog.Errorf("Failed to cleanup Localnet Gateway, error: %v", err)
		}
		err = cleanupSharedGateway()
	}
	if err != nil {
		klog.Errorf("Failed to cleanup Gateway, error: %v", err)
	}

	stdout, stderr, err := util.RunOVSVsctl("--", "--if-exists", "remove", "Open_vSwitch", ".", "external_ids",
		"ovn-bridge-mappings")
	if err != nil {
		klog.Errorf("Failed to delete ovn-bridge-mappings, stdout: %q, stderr: %q, error: %v", stdout, stderr, err)
	}

	// Delete iptable rules for management port
	DelMgtPortIptRules()

	return nil
}<|MERGE_RESOLUTION|>--- conflicted
+++ resolved
@@ -306,11 +306,7 @@
 		gw, err = newLocalGateway(n.name, subnets, gatewayNextHops, gatewayIntf, nodeAnnotator, n.recorder, managementPortConfig)
 	case config.GatewayModeShared:
 		klog.Info("Preparing Shared Gateway")
-<<<<<<< HEAD
-		gw, err = newSharedGateway(n.name, subnets, gatewayNextHops, gatewayIntf, egressGWInterface, nodeAnnotator,
-=======
 		gw, err = newSharedGateway(n.name, subnets, gatewayNextHops, gatewayIntf, egressGWInterface, ifAddrs, nodeAnnotator, n.Kube,
->>>>>>> f0d82ea9
 			managementPortConfig, n.watchFactory)
 	case config.GatewayModeDisabled:
 		var chassisID string
