package cni

import (
	"fmt"
	"strings"

	kexec "k8s.io/utils/exec"
)

<<<<<<< HEAD
func ofctlExec(args ...string) (string, error) {
	args = append([]string{"--timeout=30"}, args...)
	output, err := exec.Command("ovs-ofctl", args...).CombinedOutput()
	if err != nil {
		return "", fmt.Errorf("failed to run 'ovs-ofctl %s': %v\n  %q", strings.Join(args, " "), err, string(output))
	}

	outStr := string(output)
	trimmed := strings.TrimSpace(outStr)
	// If output is a single line, strip the trailing newline
	if strings.Count(trimmed, "\n") == 0 {
		outStr = trimmed
	}

	return outStr, nil
=======
var runner kexec.Interface
var vsctlPath string

func setExec(r kexec.Interface) error {
	runner = r
	var err error
	vsctlPath, err = r.LookPath("ovs-vsctl")
	return err
>>>>>>> d067d95e
}

func ovsExec(args ...string) (string, error) {
	if runner == nil {
		if err := setExec(kexec.New()); err != nil {
			return "", err
		}
	}

	args = append([]string{"--timeout=30"}, args...)
	output, err := runner.Command(vsctlPath, args...).CombinedOutput()
	if err != nil {
		return "", fmt.Errorf("failed to run 'ovs-vsctl %s': %v\n  %q", strings.Join(args, " "), err, string(output))
	}

	outStr := string(output)
	trimmed := strings.TrimSpace(outStr)
	// If output is a single line, strip the trailing newline
	if strings.Count(trimmed, "\n") == 0 {
		outStr = trimmed
	}

	return outStr, nil
}

func ovsCreate(table string, values ...string) (string, error) {
	args := append([]string{"create", table}, values...)
	return ovsExec(args...)
}

func ovsDestroy(table, record string) error {
	_, err := ovsExec("--if-exists", "destroy", table, record)
	return err
}

func ovsSet(table, record string, values ...string) error {
	args := append([]string{"set", table, record}, values...)
	_, err := ovsExec(args...)
	return err
}

// Returns the given column of records that match the condition
func ovsFind(table, column, condition string) ([]string, error) {
	output, err := ovsExec("--no-heading", "--format=csv", "--data=bare", "--columns="+column, "find", table, condition)
	if err != nil {
		return nil, err
	}
	return strings.Split(strings.TrimSpace(output), "\n"), nil
}

func ovsClear(table, record string, columns ...string) error {
	args := append([]string{"--if-exists", "clear", table, record}, columns...)
	_, err := ovsExec(args...)
	return err
}<|MERGE_RESOLUTION|>--- conflicted
+++ resolved
@@ -7,10 +7,19 @@
 	kexec "k8s.io/utils/exec"
 )
 
-<<<<<<< HEAD
+var runner kexec.Interface
+var vsctlPath string
+
+func setExec(r kexec.Interface) error {
+	runner = r
+	var err error
+	vsctlPath, err = r.LookPath("ovs-vsctl")
+	return err
+}
+
 func ofctlExec(args ...string) (string, error) {
 	args = append([]string{"--timeout=30"}, args...)
-	output, err := exec.Command("ovs-ofctl", args...).CombinedOutput()
+	output, err := runner.Command("ovs-ofctl", args...).CombinedOutput()
 	if err != nil {
 		return "", fmt.Errorf("failed to run 'ovs-ofctl %s': %v\n  %q", strings.Join(args, " "), err, string(output))
 	}
@@ -23,16 +32,6 @@
 	}
 
 	return outStr, nil
-=======
-var runner kexec.Interface
-var vsctlPath string
-
-func setExec(r kexec.Interface) error {
-	runner = r
-	var err error
-	vsctlPath, err = r.LookPath("ovs-vsctl")
-	return err
->>>>>>> d067d95e
 }
 
 func ovsExec(args ...string) (string, error) {
